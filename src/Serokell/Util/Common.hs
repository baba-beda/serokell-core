-- | Common utilities.

module Serokell.Util.Common
       ( enumerate
       , indexModulo
       , indexModuloMay
       , indexedSubList
       , subList
       ) where

import           Control.Monad.State (evalState, get, modify)
import           Data.List           (genericDrop, genericIndex, genericLength,
                                      genericTake)
import           Data.Maybe          (fromMaybe)

-- | Enumerate function is analogous to python's enumerate. It
-- takes sequences of values and returns sequence of pairs where the
-- first element is index and the second one is corresponding value.
-- It's roughly equivalent to `zip [0..]`.
-- > enumerate "Hello" = [(0,'H'),(1,'e'),(2,'l'),(3,'l'),(4,'o')]
enumerate
    :: (Num i, Enum i, Traversable t)
    => t a -> t (i, a)
enumerate values = evalState action 0
  where
    action = mapM step values
    step v = do
        i <- get
        modify succ
        return (i, v)

-- | Returns element of a list with given index modulo length of
-- list. Raises error if list is empty.
-- Examples:
-- indexModulo [1, 2, 3] 10 = 2
-- indexModulo [1, 0] 2 = 1
-- indexModulo [] 199 = error
indexModulo :: Integral i => [a] -> i -> a
indexModulo xs =
    fromMaybe (error "Serokell.Util.Common.indexModulo: empty list") .
    indexModuloMay xs

-- | Behaves like `indexModulo` but uses Maybe to report error
-- (i. e. empty list).
indexModuloMay :: Integral i => [a] -> i -> Maybe a
indexModuloMay xs i = genericIndex xs <$> indexModuloIndex xs i

indexModuloIndex :: Integral i => [a] -> i -> Maybe i
indexModuloIndex [] _ = Nothing
indexModuloIndex xs i = Just $ i `mod` genericLength xs

-- | indexedSubList (lo, hi) returns sublist of given list with
-- indices in [max lo 0, hi). If the lower bound is negative,
-- 0 will in its place. If both indices are negative, the empty list
-- is returned.
-- Examples:
-- indexedSubList (2, 3) [0, 5, 10] = [(2, 10)]
-- indexedSubList (0, 2) [0, 5, 10] = [(0, 0), (1, 5)]
-- indexedSubList (0, 0) [0, 1, 11, 111] = []
-- indexedSubList (2000, 1000) [55, 47, 0, 1, 11, 111] = []
-- indexedSubList (-3, 3) [10, 11, 12, 13, 14] = [(0,10),(1,11),(2,12)]
-- indexedSubList (-6, -1) [1,2,3] = []
indexedSubList
    :: Integral i
    => (i, i) -> [a] -> [(i, a)]
indexedSubList (lo, hi)
    | hi <= lo = const []
<<<<<<< HEAD
    | otherwise = zip [max 0 lo .. hi - 1] . genericTake (hi - lo) . genericDrop lo
=======
    | otherwise = zip [lo .. hi - 1] . genericTake (hi - lo) . genericDrop lo

-- | Like indexedSubList, but not indexed :)
subList :: Integral i => (i, i) -> [a] -> [a]
subList range = map snd . indexedSubList range
>>>>>>> 946abea2
<|MERGE_RESOLUTION|>--- conflicted
+++ resolved
@@ -65,12 +65,8 @@
     => (i, i) -> [a] -> [(i, a)]
 indexedSubList (lo, hi)
     | hi <= lo = const []
-<<<<<<< HEAD
     | otherwise = zip [max 0 lo .. hi - 1] . genericTake (hi - lo) . genericDrop lo
-=======
-    | otherwise = zip [lo .. hi - 1] . genericTake (hi - lo) . genericDrop lo
 
 -- | Like indexedSubList, but not indexed :)
 subList :: Integral i => (i, i) -> [a] -> [a]
-subList range = map snd . indexedSubList range
->>>>>>> 946abea2
+subList range = map snd . indexedSubList range